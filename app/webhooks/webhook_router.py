from django.http import HttpRequest, JsonResponse
from django.conf import settings
from django.views.decorators.csrf import csrf_exempt
from ninja import Router
import logging
import json

from .providers.base import InvalidDataError
from .providers.stripe import StripeProvider

logger = logging.getLogger(__name__)
webhook_router = Router()


@webhook_router.post("/webhook/shopify/")
async def shopify_webhook(request: HttpRequest):
    try:
        provider = settings.SHOPIFY_PROVIDER

        if not provider.validate_webhook(request):
            return JsonResponse({"error": "Invalid webhook signature"}, status=401)

        event_data = provider.parse_webhook(request)
        if not event_data:
            return JsonResponse(
                {"status": "success", "message": "Test webhook received"}, status=200
            )

        customer_data = provider.get_customer_data(event_data["customer_id"])

        notification = settings.EVENT_PROCESSOR.format_notification(
            event_data, customer_data
        )

        settings.SLACK_CLIENT.send_notification(notification)

        return JsonResponse(
            {"status": "success", "message": "Webhook processed successfully"},
            status=200,
        )

    except InvalidDataError as e:
        logger.warning("Invalid webhook data", exc_info=True)
        return JsonResponse({"error": str(e)}, status=400)
    except Exception as e:
        logger.error("Server error in Shopify webhook", exc_info=True)
        return JsonResponse({"error": str(e)}, status=500)


@webhook_router.post("/webhook/chargify/")
async def chargify_webhook(request: HttpRequest):
    try:
        provider = settings.CHARGIFY_PROVIDER

        logger.info(
            "Parsing Chargify webhook data",
            extra={
                "content_type": request.content_type,
                "form_data": request.body,
                "headers": dict(request.headers),
            },
        )

        if not provider.validate_webhook(request):
            return JsonResponse({"error": "Invalid webhook signature"}, status=401)

        event_data = provider.parse_webhook(request)
        if not event_data:
            return JsonResponse(
                {"status": "success", "message": "Test webhook received"}, status=200
            )

        customer_data = provider.get_customer_data(event_data["customer_id"])

        notification = settings.EVENT_PROCESSOR.format_notification(
            event_data, customer_data
        )

        settings.SLACK_CLIENT.send_notification(notification)

        return JsonResponse(
            {"status": "success", "message": "Webhook processed successfully"},
            status=200,
        )

    except InvalidDataError as e:
        logger.warning("Invalid webhook data", exc_info=True)
        return JsonResponse({"error": str(e)}, status=400)
    except Exception as e:
        logger.error("Server error in Chargify webhook", exc_info=True)
        return JsonResponse({"error": str(e)}, status=500)


@webhook_router.post("/webhook/stripe/")
<<<<<<< HEAD
@csrf_exempt
=======
>>>>>>> 0139899e
async def stripe_webhook(request: HttpRequest):
    provider = StripeProvider()

    if not provider.validate_webhook(request):
        return JsonResponse({"error": "Invalid signature"}, status=403)

    try:
        payload = json.loads(request.body)
        provider.process_event(payload)
        return JsonResponse({"status": "success"})
    except Exception as e:
        logger.error(f"Stripe webhook error: {str(e)}")
        return JsonResponse({"error": str(e)}, status=400)<|MERGE_RESOLUTION|>--- conflicted
+++ resolved
@@ -92,12 +92,9 @@
 
 
 @webhook_router.post("/webhook/stripe/")
-<<<<<<< HEAD
 @csrf_exempt
-=======
->>>>>>> 0139899e
 async def stripe_webhook(request: HttpRequest):
-    provider = StripeProvider()
+    provider = settings.STRIPE_PROVIDER
 
     if not provider.validate_webhook(request):
         return JsonResponse({"error": "Invalid signature"}, status=403)
