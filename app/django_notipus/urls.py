"""
URL configuration for django_notipus project.

The `urlpatterns` list routes URLs to views. For more information please see:
    https://docs.djangoproject.com/en/5.1/topics/http/urls/
Examples:
Function views
    1. Add an import:  from my_app import views
    2. Add a URL to urlpatterns:  path('', views.home, name='home')
Class-based views
    1. Add an import:  from other_app.views import Home
    2. Add a URL to urlpatterns:  path('', Home.as_view(), name='home')
Including another URLconf
    1. Import the include() function: from django.urls import include, path
    2. Add a URL to urlpatterns:  path('blog/', include('blog.urls'))
"""

from django.contrib import admin
from django.urls import include, path

from ninja import NinjaAPI

from webhooks.webhook_router import webhook_router

ninja_api = NinjaAPI(
    title="Notipus API",
    version="1.0",
    description="API for Slack authentication and integrations management",
<<<<<<< HEAD
    csrf=True
=======
    csrf=True,
>>>>>>> 23b24207
)

ninja_api.add_router("/", webhook_router, tags=["Webhooks"])

urlpatterns = [
    path("admin/", admin.site.urls),
    path("api/", include("core.urls")),
    path("", ninja_api.urls),
]<|MERGE_RESOLUTION|>--- conflicted
+++ resolved
@@ -26,11 +26,7 @@
     title="Notipus API",
     version="1.0",
     description="API for Slack authentication and integrations management",
-<<<<<<< HEAD
-    csrf=True
-=======
     csrf=True,
->>>>>>> 23b24207
 )
 
 ninja_api.add_router("/", webhook_router, tags=["Webhooks"])
