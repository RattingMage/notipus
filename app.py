--- conflicted
+++ resolved
@@ -10,6 +10,7 @@
 # Slack webhook URL (replace with your actual Slack webhook URL)
 SLACK_WEBHOOK_URL = os.getenv("SLACK_WEBHOOK_URL")
 
+# Message templates for simple notifications
 shopify_order_messages = [
     "💰 Shopify: Woohoo! We just got a new order from {name} ({email}). The total is {price}.",
     "💰 Shopify: Great news! {name} ({email}) has placed an order worth {price}.",
@@ -21,24 +22,24 @@
 chargify_success_messages = [
     "💸 Chargify: Woohoo! {name} ({email}) just paid {amount}.",
     "💸 Chargify: Payment success! {name} ({email}) paid {amount}.",
-    "💸 Chargify: {name} ({email})’s payment of {amount} went through.",
+    "💸 Chargify: {name} ({email})'s payment of {amount} went through.",
     "💸 Chargify: Good news! {name} ({email}) paid {amount}.",
     "💸 Chargify: Success! {name} ({email}) paid {amount}."
 ]
 
 chargify_failure_messages = [
     "⛔️ Chargify: Oops! A payment attempt from {name} ({email}) failed. The transaction for {amount} was declined.",
-    "⛔️ Chargify: Uh-oh! {name}'s ({email}) payment for {amount} didn’t go through. Looks like the transaction was blocked.",
-    "⛔️ Chargify: Yikes! {name}'s ({email}) card couldn’t process a charge of {amount}.",
+    "⛔️ Chargify: Uh-oh! {name}'s ({email}) payment for {amount} didn't go through. Looks like the transaction was blocked.",
+    "⛔️ Chargify: Yikes! {name}'s ({email}) card couldn't process a charge of {amount}.",
     "⛔️ Chargify: {name}'s ({email}) payment of {amount} hit a snag.",
-    "⛔️ Chargify: Uh-oh! Payment for {name} ({email}) didn’t pass. The {amount} transaction was blocked."
+    "⛔️ Chargify: Uh-oh! Payment for {name} ({email}) didn't pass. The {amount} transaction was blocked."
 ]
 
 chargify_subscription_messages = [
-    "📅 Chargify: Heads up! We’ve got a subscription event for {name} ({email}). Might need to take a look.",
+    "📅 Chargify: Heads up! We've got a subscription event for {name} ({email}). Might need to take a look.",
     "📅 Chargify: Update! {name}'s ({email}) subscription has been updated in our records. Changes incoming!",
     "📅 Chargify: News flash! {name}'s ({email}) subscription account got an update. Check out the details.",
-    "📅 Chargify: Hey! {name}'s ({email}) subscription status just changed. Let’s see what’s new.",
+    "📅 Chargify: Hey! {name}'s ({email}) subscription status just changed. Let's see what's new.",
     "📅 Chargify: Alert! {name} ({email}) has a subscription update. Time to review and proceed."
 ]
 
@@ -51,10 +52,10 @@
 ]
 
 chargify_renewal_failure_messages = [
-    "⛔️ Chargify: Uh-oh! Renewal for {name}'s ({email}) subscription failed. Let’s check what went wrong.",
-    "⛔️ Chargify: Bummer! {name}'s ({email}) renewal attempt didn’t go through. Needs attention.",
-    "⛔️ Chargify: Heads up! {name}'s ({email}) renewal didn’t succeed. Time to fix this.",
-    "⛔️ Chargify: {name}'s ({email}) renewal failed. Let’s sort this out.",
+    "⛔️ Chargify: Uh-oh! Renewal for {name}'s ({email}) subscription failed. Let's check what went wrong.",
+    "⛔️ Chargify: Bummer! {name}'s ({email}) renewal attempt didn't go through. Needs attention.",
+    "⛔️ Chargify: Heads up! {name}'s ({email}) renewal didn't succeed. Time to fix this.",
+    "⛔️ Chargify: {name}'s ({email}) renewal failed. Let's sort this out.",
     "⛔️ Chargify: Uh-oh! Renewal for {name} ({email}) was failed. Review needed."
 ]
 
@@ -66,206 +67,24 @@
     "🔔 Chargify: Trial over! {name}'s ({email}) trial period has ended."
 ]
 
-
-@app.route("/webhook/shopify", methods=["POST"])
-def shopify_webhook():
-    data = request.json
-
-    if data:
-        try:
-            order_id = data.get("id")
-            customer = data.get("customer", {})
-            customer_name = f"{customer.get('first_name', 'N/A')} {customer.get('last_name', 'N/A')}"
-            customer_email = data.get("contact_email", "N/A")
-            total_price = (
-                f"{data.get('total_price', 'N/A')} {data.get('currency', 'N/A')}"
-            )
-
-            message = random.choice(shopify_order_messages).format(
-                name=customer_name, price=total_price, email=customer_email
-            )
-
-            payload = {"text": message}
-
-            headers = {"Content-Type": "application/json"}
-
-            response = requests.post(
-                SLACK_WEBHOOK_URL, data=json.dumps(payload), headers=headers
-            )
-
-            if response.status_code == 200:
-                return jsonify({"status": "success"}), 200
-            else:
-                return (
-                    jsonify({"status": "error", "message": "Failed to send to Slack"}),
-                    500,
-                )
-        except Exception as e:
-            return jsonify({"status": "error", "message": str(e)}), 500
-    else:
-        return jsonify({"status": "error", "message": "Invalid data"}), 400
-
-
-<<<<<<< HEAD
-def extract_nested_value(data, keys):
-    """
-    Utility function to extract nested values from the form data
-    """
-    for key in keys:
-        if isinstance(data, dict):
-            data = data.get(key)
-        else:
-            return None
-    return data
-
-def create_enriched_slack_message(event_type, data):
+def create_enriched_slack_message(event_type, data, message_text):
     """
     Creates rich Slack messages with proper formatting and context based on event type.
+    Combines the friendly message text with structured data.
     """
-    if event_type == "payment_success":
-        # Calculate customer metrics
-        customer_since = "2023-01-15"  # This would come from your customer database
-        total_purchases = "5"  # This would be calculated from historical data
-        customer_tier = "Premium"  # This would be determined by business logic
-
-        blocks = [
-            {
-                "type": "header",
-                "text": {
-                    "type": "plain_text",
-                    "text": "🎉 Successful Payment",
-                    "emoji": True
-                }
-            },
-            {
-                "type": "section",
-                "fields": [
-                    {
-                        "type": "mrkdwn",
-                        "text": f"*Customer:*\n{data['customer_first_name']} {data['customer_last_name']}"
-                    },
-                    {
-                        "type": "mrkdwn",
-                        "text": f"*Amount:*\n${data['amount']} {data['currency']}"
-                    }
-                ]
-            },
-            {
-                "type": "section",
-                "fields": [
-                    {
-                        "type": "mrkdwn",
-                        "text": f"*Customer Tier:*\n{customer_tier}"
-                    },
-                    {
-                        "type": "mrkdwn",
-                        "text": f"*Customer Since:*\n{customer_since}"
-                    }
-                ]
-            },
-            {
-                "type": "section",
-                "text": {
-                    "type": "mrkdwn",
-                    "text": f"📈 *Customer Health*\n• Total Purchases: {total_purchases}\n• Payment Status: On time\n• Subscription: Active"
-                }
-            },
-            {
-                "type": "actions",
-                "elements": [
-                    {
-                        "type": "button",
-                        "text": {
-                            "type": "plain_text",
-                            "text": "View Customer Profile",
-                            "emoji": True
-                        },
-                        "url": f"https://your-admin-panel/customers/{data['subscription_id']}"
-                    }
-                ]
-            },
-            {
-                "type": "context",
-                "elements": [
-                    {
-                        "type": "mrkdwn",
-                        "text": f"Transaction ID: {data['event_id']} | {data['created_at']}"
-                    }
-                ]
-            }
-        ]
-
-    elif event_type == "subscription_upgrade":
-        previous_plan = "Basic"  # This would come from historical data
-        new_plan = "Professional"
-        upgrade_value = "$50/month"
-
-        blocks = [
-            {
-                "type": "header",
-                "text": {
-                    "type": "plain_text",
-                    "text": "⭐️ Plan Upgrade",
-                    "emoji": True
-                }
-            },
-            {
-                "type": "section",
-                "text": {
-                    "type": "mrkdwn",
-                    "text": f"*{data['customer_first_name']} {data['customer_last_name']}* has upgraded their subscription!"
-                }
-            },
-            {
-                "type": "section",
-                "fields": [
-                    {
-                        "type": "mrkdwn",
-                        "text": f"*From:*\n{previous_plan}"
-                    },
-                    {
-                        "type": "mrkdwn",
-                        "text": f"*To:*\n{new_plan}"
-                    }
-                ]
-            },
-            {
-                "type": "section",
-                "text": {
-                    "type": "mrkdwn",
-                    "text": f"📊 *Upgrade Impact*\n• Additional Revenue: {upgrade_value}\n• New Features: Advanced Analytics, API Access\n• Support Level: Priority"
-                }
-            },
-            {
-                "type": "section",
-                "text": {
-                    "type": "mrkdwn",
-                    "text": "🎯 *Recommended Actions*\n• Schedule a welcome call\n• Share advanced feature documentation\n• Set up quarterly review"
-                }
-            }
-        ]
-
-    elif event_type == "payment_failed":
-        retry_count = "2"  # This would come from your payment system
-        last_successful_payment = "2024-01-15"
-        customer_value = "$5,000"
-
-        blocks = [
-            {
-                "type": "header",
-                "text": {
-                    "type": "plain_text",
-                    "text": "⚠️ Payment Failed",
-                    "emoji": True
-                }
-            },
-            {
-                "type": "section",
-                "text": {
-                    "type": "mrkdwn",
-                    "text": f"*High-Priority Customer Alert*\nPayment failed for {data['customer_first_name']} {data['customer_last_name']}"
-                }
-            },
+    blocks = [
+        {
+            "type": "section",
+            "text": {
+                "type": "mrkdwn",
+                "text": message_text
+            }
+        }
+    ]
+
+    if event_type == "payment_failure":
+        # Add contextual information for payment failures
+        blocks.extend([
             {
                 "type": "section",
                 "fields": [
@@ -275,16 +94,9 @@
                     },
                     {
                         "type": "mrkdwn",
-                        "text": f"*Retry Count:*\n{retry_count}/3"
+                        "text": "*Retry Count:*\n2/3"  # This would come from your system
                     }
                 ]
-            },
-            {
-                "type": "section",
-                "text": {
-                    "type": "mrkdwn",
-                    "text": f"*Customer Context*\n• Lifetime Value: {customer_value}\n• Last Successful Payment: {last_successful_payment}\n• Account Status: At Risk"
-                }
             },
             {
                 "type": "section",
@@ -293,16 +105,79 @@
                     "text": "🚨 *Immediate Actions Required*\n1. Contact customer within 24 hours\n2. Check for card expiration\n3. Review account history"
                 }
             }
+        ])
+    elif event_type == "trial_end":
+        # Add contextual information for trial endings
+        blocks.extend([
+            {
+                "type": "section",
+                "text": {
+                    "type": "mrkdwn",
+                    "text": "👉 *Recommended Actions*\n• Send follow-up email\n• Schedule check-in call\n• Review usage metrics"
+                }
+            }
+        ])
+
+    # Add customer profile link for all messages
+    blocks.append({
+        "type": "actions",
+        "elements": [
+            {
+                "type": "button",
+                "text": {
+                    "type": "plain_text",
+                    "text": "View Customer Profile",
+                    "emoji": True
+                },
+                "url": f"https://your-admin-panel/customers/{data.get('subscription_id', '')}"
+            }
         ]
+    })
 
     return {
         "blocks": blocks
     }
 
-@app.route('/webhook/chargify', methods=['POST'])
-=======
+@app.route("/webhook/shopify", methods=["POST"])
+def shopify_webhook():
+    data = request.json
+
+    if data:
+        try:
+            order_id = data.get("id")
+            customer = data.get("customer", {})
+            customer_name = f"{customer.get('first_name', 'N/A')} {customer.get('last_name', 'N/A')}"
+            customer_email = data.get("contact_email", "N/A")
+            total_price = f"{data.get('total_price', 'N/A')} {data.get('currency', 'N/A')}"
+
+            message = random.choice(shopify_order_messages).format(
+                name=customer_name, price=total_price, email=customer_email
+            )
+
+            # Create enriched message with both friendly text and structured data
+            payload = create_enriched_slack_message(
+                "order",
+                {
+                    "subscription_id": order_id,
+                    "amount": data.get('total_price'),
+                    "currency": data.get('currency')
+                },
+                message
+            )
+
+            headers = {"Content-Type": "application/json"}
+            response = requests.post(SLACK_WEBHOOK_URL, json=payload, headers=headers)
+
+            if response.status_code == 200:
+                return jsonify({"status": "success"}), 200
+            else:
+                return jsonify({"status": "error", "message": "Failed to send to Slack"}), 500
+        except Exception as e:
+            return jsonify({"status": "error", "message": str(e)}), 500
+    else:
+        return jsonify({"status": "error", "message": "Invalid data"}), 400
+
 @app.route("/webhook/chargify", methods=["POST"])
->>>>>>> 25c9b7e0
 def chargify_webhook():
     if request.content_type != "application/x-www-form-urlencoded":
         return jsonify({"status": "error", "message": "Unsupported Media Type"}), 415
@@ -310,7 +185,6 @@
     data = request.form.to_dict()
     if data:
         try:
-<<<<<<< HEAD
             # Extract basic event data
             processed_data = {
                 'event_id': data.get('id'),
@@ -324,72 +198,45 @@
                 'created_at': data.get('payload[transaction][created_at]')
             }
 
-            # Determine event type for message formatting
-            event_type = 'payment_success'  # This would be determined by business logic
-            if 'failed' in data.get('event', '').lower():
-                event_type = 'payment_failed'
-            elif 'upgrade' in data.get('event', '').lower():
-                event_type = 'subscription_upgrade'
-
-            # Create enriched Slack message
-            payload = create_enriched_slack_message(event_type, processed_data)
-=======
-            event_id = data.get("id")
-            event_type = data.get("event")
-            customer_first_name = data.get(
-                "payload[subscription][customer][first_name]"
+            customer_name = f"{processed_data['customer_first_name']} {processed_data['customer_last_name']}"
+            amount = f"{processed_data['amount']} {processed_data['currency']}"
+
+            # Determine event type and select appropriate message template
+            event_type = data.get('event', '').lower()
+            if 'payment_failure' in event_type:
+                message = random.choice(chargify_failure_messages)
+                template_type = 'payment_failure'
+            elif 'renewal_success' in event_type:
+                message = random.choice(chargify_renewal_messages)
+                template_type = 'renewal'
+            elif 'trial_end' in event_type:
+                message = random.choice(chargify_trial_end_messages)
+                template_type = 'trial_end'
+            else:
+                message = random.choice(chargify_subscription_messages)
+                template_type = 'subscription'
+
+            # Format the message with customer data
+            message = message.format(
+                name=customer_name,
+                email=processed_data['customer_email'],
+                amount=amount
             )
-            customer_last_name = data.get("payload[subscription][customer][last_name]")
-            customer_email = data.get("payload[subscription][customer][email]")
-            customer_name = f"{customer_first_name} {customer_last_name}"
-            transaction_amount_in_cents = data.get(
-                "payload[transaction][amount_in_cents]"
-            )
-            transaction_currency = data.get("payload[transaction][currency]")
-
-            if transaction_amount_in_cents:
-                amount = (
-                    f"{int(transaction_amount_in_cents) / 100} {transaction_currency}"
-                )
-            else:
-                amount = "unknown amount"
-
-            if event_type == "payment_failure":
-                message = random.choice(chargify_failure_messages).format(
-                    name=customer_name, amount=amount, email=customer_email
-                )
-            elif event_type == "renewal_success":
-                message = random.choice(chargify_renewal_messages).format(
-                    name=customer_name, email=customer_email
-                )
-            elif event_type == "trial_end_notice":
-                message = random.choice(chargify_trial_end_messages).format(
-                    name=customer_name, email=customer_email
-                )
-            else:
-                message = random.choice(chargify_subscription_messages).format(
-                    name=customer_name, email=customer_email
-                )
-
-            payload = {"text": message}
->>>>>>> 25c9b7e0
+
+            # Create enriched message combining friendly text with structured data
+            payload = create_enriched_slack_message(template_type, processed_data, message)
 
             headers = {"Content-Type": "application/json"}
-
             response = requests.post(SLACK_WEBHOOK_URL, json=payload, headers=headers)
 
             if response.status_code == 200:
                 return jsonify({"status": "success"}), 200
             else:
-                return (
-                    jsonify({"status": "error", "message": "Failed to send to Slack"}),
-                    500,
-                )
+                return jsonify({"status": "error", "message": "Failed to send to Slack"}), 500
         except Exception as e:
             return jsonify({"status": "error", "message": str(e)}), 500
     else:
         return jsonify({"status": "error", "message": "Invalid data"}), 400
 
-
 if __name__ == "__main__":
     app.run(port=5000, debug=True)